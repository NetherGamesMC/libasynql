--- conflicted
+++ resolved
@@ -16,15 +16,11 @@
             "email": "sofe2038@gmail.com"
         }
     ],
-<<<<<<< HEAD
     "bin": [
         "libasynql/cli/def.php",
         "libasynql/cli/fx.php"
     ],
     "extra":{
-=======
-	"extra": {
->>>>>>> 356045be
         "virion": {
             "spec": "3.0",
             "namespace-root": "poggit\\libasynql"
