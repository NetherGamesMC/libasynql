--- conflicted
+++ resolved
@@ -117,8 +117,6 @@
 	public function executeInsert(string $queryName, array $args = [], ?callable $onInserted = null, ?callable $onError = null) : void;
 
 	/**
-<<<<<<< HEAD
-=======
 	 * Executes an insert query that results in an insert ID.
 	 *
 	 * This function is the await-generator variant. Non await-generator users should not use this function.
@@ -140,7 +138,6 @@
 	public function asyncInsert(string $queryName, array $args = []) : Generator;
 
 	/**
->>>>>>> 00ce75b8
 	 * Executes a select query that returns an SQL result set. This does not strictly need to be SELECT queries -- reflection queries like MySQL's <code>SHOW TABLES</code> query are also allowed.
 	 *
 	 * If multiple delimited queries exist in the query, they will be executed in order, but only the last result will be returned.
@@ -171,23 +168,11 @@
 	public function executeImplRaw(array $queries, array $args, array $modes, callable $handler, ?callable $onError) : void;
 
 	/**
-<<<<<<< HEAD
 	 * @param string $queryName
 	 * @param mixed[][] $args
 	 * @param int $mode
-=======
-	 * Executes a select query that returns an SQL result set. This does not strictly need to be SELECT queries -- reflection queries like MySQL's <code>SHOW TABLES</code> query are also allowed.
-	 *
-	 * This function is the await-generator variant. Non await-generator users should not use this function.
-	 *
-	 * The generator returns the number of affected rows.
-	 *
-	 * If {@link SqlColumnInfo} is needed, use `asyncSelectWithInfo` instead.
-	 *
-	 * @param string  $queryName the {@link GenericPreparedStatement} query name
-	 * @param mixed[] $args      the variables as defined in the {@link GenericPreparedStatement}
-	 * @return Generator<mixed, Await::RESOLVE|Await::REJECT, mixed, array[] $rows>
-	 */
+	 */
+	public function executeImplLast(string $queryName, array $args, int $mode, callable $handler, ?callable $onError) : void;
 	public function asyncSelect(string $queryName, array $args = []) : Generator;
 
 	/**
@@ -206,9 +191,8 @@
 	 * @param string  $queryName the {@link GenericPreparedStatement} query name
 	 * @param mixed[] $args      the variables as defined in the {@link GenericPreparedStatement}
 	 * @return Generator<mixed, Await::RESOLVE|Await::REJECT, mixed, array{array[], SqlColumnInfo[]}>
->>>>>>> 00ce75b8
-	 */
-	public function executeImplLast(string $queryName, array $args, int $mode, callable $handler, ?callable $onError) : void;
+	 */
+	public function asyncSelectWithInfo(string $queryName, array $args = []) : Generator;
 
 	/**
 	 * This function waits all pending queries to complete then returns. This is as if the queries were executed in blocking mode (not async).
