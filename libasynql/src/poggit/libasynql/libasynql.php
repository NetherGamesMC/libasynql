--- conflicted
+++ resolved
@@ -22,13 +22,9 @@
 
 namespace poggit\libasynql;
 
-<<<<<<< HEAD
 use InvalidArgumentCountException;
-use pocketmine\plugin\Plugin;
-=======
 use InvalidArgumentException;
 use pocketmine\plugin\PluginBase;
->>>>>>> c07f0183
 use pocketmine\utils\Terminal;
 use pocketmine\utils\Utils;
 use poggit\libasynql\base\DataConnectorImpl;
@@ -149,15 +145,11 @@
 
 		$connector = new DataConnectorImpl($plugin, $pool, $placeHolder, $logQueries ?? !libasynql::isPackaged());
 		foreach(is_string($sqlMap[$dialect]) ? [$sqlMap[$dialect]] : $sqlMap[$dialect] as $file){
-<<<<<<< HEAD
-			$connector->loadQueryFile($plugin->getResource($file), $file);
-=======
 			$resource = $plugin->getResource($file);
 			if($resource===null){
 				throw new InvalidArgumentException("resources/$file does not exist");
 			}
 			$connector->loadQueryFile($resource);
->>>>>>> c07f0183
 		}
 		
 		return $connector;
