--- conflicted
+++ resolved
@@ -26,22 +26,10 @@
 use pmmp\thread\ThreadSafeArray;
 use poggit\libasynql\SqlError;
 use poggit\libasynql\SqlResult;
-<<<<<<< HEAD
-use ThreadedArray;
-use ThreadedBase;
-=======
->>>>>>> cf06deec
 use function is_string;
 use function serialize;
 use function unserialize;
 
-<<<<<<< HEAD
-class QueryRecvQueue extends ThreadedBase{
-	private ThreadedArray $queries;
-
-	public function __construct(){
-		$this->queries = new ThreadedArray;
-=======
 class QueryRecvQueue extends ThreadSafe{
 	private int $availableThreads = 0;
 
@@ -49,45 +37,28 @@
 
 	public function __construct(){
 		$this->queue = new ThreadSafeArray();
->>>>>>> cf06deec
 	}
 
 	/**
 	 * @param SqlResult[] $results
 	 */
 	public function publishResult(int $queryId, array $results) : void{
-<<<<<<< HEAD
-		$this->queries->synchronized(function() use ($queryId, $results) : void{
-			$this->queries[] = serialize([$queryId, $results]);
-			$this->queries->notify();
-=======
 		$this->synchronized(function() use ($queryId, $results) : void{
 			$this->queue[] = serialize([$queryId, $results]);
 			$this->notify();
->>>>>>> cf06deec
 		});
 	}
 
 	public function publishError(int $queryId, SqlError $error) : void{
-<<<<<<< HEAD
-		$this->queries->synchronized(function() use ($error, $queryId) : void{
-			$this->queries[] = serialize([$queryId, $error]);
-			$this->queries->notify();
-=======
 		$this->synchronized(function() use ($error, $queryId) : void{
 			$this->queue[] = serialize([$queryId, $error]);
 			$this->notify();
->>>>>>> cf06deec
 		});
 	}
 
 	public function fetchResults(&$queryId, &$results) : bool{
-<<<<<<< HEAD
-		if(is_string($row = $this->queries->shift())){
-=======
 		$row = $this->queue->shift();
 		if(is_string($row)){
->>>>>>> cf06deec
 			[$queryId, $results] = unserialize($row, ["allowed_classes" => true]);
 			return true;
 		}
@@ -98,7 +69,7 @@
 	 * @param SqlError|SqlResult[]|null $results
 	 */
 	public function fetchAllResults(): array{
-		return $this->queries->synchronized(function(): array{
+		return $this->synchronized(function(): array{
 			$ret = [];
 			while($this->fetchResults($queryId, $results)){
 				$ret[] = [$queryId, $results];
@@ -111,11 +82,11 @@
 	 * @return list<array{int, SqlError|SqlResults[]|null}>
 	 */
 	public function waitForResults(int $expectedResults): array{
-		return $this->queries->synchronized(function() use ($expectedResults) : array{
+		return $this->synchronized(function() use ($expectedResults) : array{
 			$ret = [];
 			while(count($ret) < $expectedResults){
 				if(!$this->fetchResults($queryId, $results)){
-					$this->queries->wait();
+					$this->wait();
 					continue;
 				}
 				$ret[] = [$queryId, $results];
