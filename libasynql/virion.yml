--- conflicted
+++ resolved
@@ -2,10 +2,6 @@
 authors:
   - SOFe
 antigen: poggit\libasynql
-<<<<<<< HEAD
-version: 3.3.2
-=======
 version: 3.4.0
->>>>>>> 0e67de86
 api:
   - 4.0.0